#include "police.h"

#include "jukebox.h"
#include "legocontrolmanager.h"
#include "legogamestate.h"
#include "legoinputmanager.h"
#include "legoomni.h"
#include "mxnotificationmanager.h"

DECOMP_SIZE_ASSERT(Police, 0x110)

// FUNCTION: LEGO1 0x1005e130
Police::Police()
{
	m_policeState = NULL;
	m_unk0x10c = 0;
	NotificationManager()->Register(this);
}

<<<<<<< HEAD
// FUNCTION: LEGO1 0x1005e320
=======
// STUB: LEGO1 0x1005e1d0
MxBool Police::VTable0x5c()
{
	// TODO
	return FALSE;
}

// STUB: LEGO1 0x1005e320
>>>>>>> 966b24ab
Police::~Police()
{
	if (InputManager()->GetWorld() == this) {
		InputManager()->ClearWorld();
	}

	ControlManager()->Unregister(this);
	InputManager()->UnRegister(this);
	NotificationManager()->Unregister(this);
}

// FUNCTION: LEGO1 0x1005e3e0
MxResult Police::Create(MxDSAction& p_dsAction)
{
	MxResult ret = LegoWorld::Create(p_dsAction);
	if (ret == SUCCESS) {
		InputManager()->SetWorld(this);
		ControlManager()->Register(this);
	}

	SetIsWorldActive(FALSE);
	InputManager()->Register(this);

	LegoGameState* gameState = GameState();
	PoliceState* policeState = (PoliceState*) gameState->GetState("PoliceState");
	if (!policeState) {
		policeState = (PoliceState*) gameState->CreateState("PoliceState");
	}

	m_policeState = policeState;
	GameState()->SetUnknown424(0x22);
	GameState()->FUN_1003a720(0);
	return ret;
}

// STUB: LEGO1 0x1005e3e0
MxResult Police::Create(MxDSAction& p_dsAction)
{
	// TODO
	return SUCCESS;
}

// STUB: LEGO1 0x1005e480
MxLong Police::Notify(MxParam& p_param)
{
	// TODO

	return 0;
}

<<<<<<< HEAD
// FUNCTION: LEGO1 0x1005e530
void Police::VTable0x50()
{
	LegoWorld::VTable0x50();
	PlayMusic(JukeBox::e_policeStation);
	FUN_10015820(FALSE, LegoOmni::c_disableInput | LegoOmni::c_disable3d | LegoOmni::c_clearScreen);
=======
// STUB: LEGO1 0x1005e530
void Police::VTable0x50()
{
	// TODO
}

// STUB: LEGO1 0x1005e740
void Police::VTable0x68(MxBool p_add)
{
	// TODO
}

// STUB: LEGO1 0x1005e790
MxBool Police::VTable0x64()
{
	// TODO
	return FALSE;
>>>>>>> 966b24ab
}<|MERGE_RESOLUTION|>--- conflicted
+++ resolved
@@ -17,9 +17,6 @@
 	NotificationManager()->Register(this);
 }
 
-<<<<<<< HEAD
-// FUNCTION: LEGO1 0x1005e320
-=======
 // STUB: LEGO1 0x1005e1d0
 MxBool Police::VTable0x5c()
 {
@@ -27,8 +24,7 @@
 	return FALSE;
 }
 
-// STUB: LEGO1 0x1005e320
->>>>>>> 966b24ab
+// FUNCTION: LEGO1 0x1005e320
 Police::~Police()
 {
 	if (InputManager()->GetWorld() == this) {
@@ -79,18 +75,12 @@
 	return 0;
 }
 
-<<<<<<< HEAD
 // FUNCTION: LEGO1 0x1005e530
 void Police::VTable0x50()
 {
 	LegoWorld::VTable0x50();
 	PlayMusic(JukeBox::e_policeStation);
 	FUN_10015820(FALSE, LegoOmni::c_disableInput | LegoOmni::c_disable3d | LegoOmni::c_clearScreen);
-=======
-// STUB: LEGO1 0x1005e530
-void Police::VTable0x50()
-{
-	// TODO
 }
 
 // STUB: LEGO1 0x1005e740
@@ -104,5 +94,4 @@
 {
 	// TODO
 	return FALSE;
->>>>>>> 966b24ab
 }